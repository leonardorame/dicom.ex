--- conflicted
+++ resolved
@@ -267,16 +267,12 @@
     } = data
 
     header = <<3::8, 0::8, 4::32, 0::8, 1::8>>
-<<<<<<< HEAD
-
-=======
->>>>>>> 261a0623
+
     case source do
       :dicom_ul_service_user ->
         case reason do
           :no_reason_given ->
             header <> <<1::8, 1::8>>
-<<<<<<< HEAD
 
           :application_context_name_not_supported ->
             header <> <<1::8, 2::8>>
@@ -284,12 +280,7 @@
           :calling_ae_title_not_recognized ->
             header <> <<1::8, 3::8>>
 
-=======
-          :application_context_name_not_supported ->
-            header <> <<1::8, 2::8>>
-          :calling_ae_title_not_recognized ->
-            header <> <<1::8, 3::8>>
->>>>>>> 261a0623
+
           :called_ae_title_not_recognized ->
             header <> <<1::8, 7::8>>
         end
@@ -298,10 +289,7 @@
         case reason do
           :no_reason_given ->
             header <> <<1::8, 1::8>>
-<<<<<<< HEAD
-
-=======
->>>>>>> 261a0623
+
           :protocol_version_not_supported ->
             header <> <<1::8, 2::8>>
         end
@@ -310,19 +298,11 @@
         case reason do
           :no_reason_given ->
             header <> <<1::8, 1::8>>
-<<<<<<< HEAD
-
-=======
->>>>>>> 261a0623
+
           :protocol_version_not_supported ->
             header <> <<1::8, 2::8>>
         end
     end
-<<<<<<< HEAD
-=======
-   
-   
->>>>>>> 261a0623
   end
 
   def new_associate_accept_response_pdu(association_data) do
