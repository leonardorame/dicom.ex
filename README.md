# Dicom.ex

Dicom.ex is a Elixir library implementing the [DICOM](https://www.dicomstandard.org/)
standard for data storage and network transfers.

**Attention:** This project is a personal project to
learn Elixir and DICOM internals. It should not be used
in production and absolutely not in clinical contexts.

## Features

* General methods to work with DICOM data sets and elements
* Read/write "part 10" DICOM files ([DICOM Part 3.10](https://dicom.nema.org/medical/dicom/current/output/chtml/part10/chapter_7.html))
* Supports VRs and tag dictionary as of DICOM version 2024d
* Handle C-ECHO, C-FIND and C-STORE network requests ([DICOM Part 3.7](https://dicom.nema.org/medical/dicom/current/output/chtml/part07/PS3.7.html))

## Tools and Examples

### Loading and Displaying DICOM Files

The mix task [dicom.dump](lib/mix/tasks/dicom.dump.ex) contains a minimal example of how to load and display DICOM files.

<<<<<<< HEAD
**association_validator**  
> Allows/Rejects incoming connections.
=======
Usage:
>>>>>>> ab4dfca8

    mix dicom.dump path/to/file.dcm

### Receiving DICOM Network Transfers

The mix task [dicom.scp](lib/mix/tasks/dicom.scp.ex) runs a minimal storage service provider (SCP) capable
of printing and saving received data sets.

Usage:

    mix dicom.scp --port 8104 --print --save ./scp_incoming

## Examples

## DICOM parsing and writing

The following examples shows how to parse and access/write data from/to dicom files.  

### Create and access DICOM data set

```elixir
ds =
  Dicom.DataSet.from_keyword_list(
    SOPInstanceUID: "1.2.3",
    PatientID: "ABC123",
    ImageType: ["Test1", "Test2", "Test3"]
  )

assert Dicom.DataSet.value_for!(ds, :PatientID) == "ABC123"
assert Dicom.DataSet.value_for!(ds, :ImageType, 2) == "Test3"
```

### Read/Write DICOM Data Set From/To File

```elixir
serialized =
  Dicom.BinaryFormat.from_file!("demo.dcm")
  |> Dicom.DataSet.put(:PatientID, :SH, ["ANON123"])
  |> Dicom.DataSet.put(:PatientName, :PN, ["Doe^John"])
  |> Dicom.BinaryFormat.to_file_data()
File.write!("anonymized.dcm", serialized)
```

## DICOM DIMSE Handlers

The following examples show how to create DICOM DIMSE services.  

### Association Validation

This example allows incoming requests pointing to `TEST` AETitle, all other AETitles are rejected.  

To test an _accepting association_ you could run echoscu (from [dcmtk](https://dicom.offis.de/dcmtk.php.en)) this way:  

```
echoscu -d -aec TEST 127.0.0.1 4242
```

To test an _rejecting association_:  

```
echoscu -d -aec OTHERAET 127.0.0.1 4242
```

```elixir
defmodule AssociationExample do
  use Application

  def start(_type, _args) do
    {:ok, endpoint_pid} = GenServer.start_link(
      DicomNet.Endpoint, 
      port: 4242,
      event_handlers: [
        association_validator: &association_handler/1,
      ]
    )

    loop()
    {:ok, endpoint_pid}
  end

  # Without this the server won't keep running
  defp loop() do
    loop()
  end

  defp association_handler(association_data) do
    case association_data.called_ae_title do
      "TEST" ->
        :accept
      _ ->
        {:reject, :dicom_ul_service_user, :called_ae_title_not_recognized}
    end
  end
end
```
### C-FIND SCP

Adding up to the association validation example, we'll add a `cfind` handler:  

```elixir
defmodule CFindSCP do
  use Application

  def start(_type, _args) do
    {:ok, endpoint_pid} = GenServer.start_link(
      DicomNet.Endpoint, 
      port: 4242,
      event_handlers: [
        cfind: &get_responses/1,
        association_validator: &association_handler/1,
      ]
    )

    loop()
    {:ok, endpoint_pid}
  end

  # Without this the server won't keep running
  defp loop() do
    loop()
  end

  defp association_handler(association_data) do
    case association_data.called_ae_title do
      "TEST" ->
        :accept
      _ ->
        {:reject, :dicom_ul_service_user, :called_ae_title_not_recognized}
    end
  end

  defp get_responses(dataset) do
    # Rename tags with atoms
    fields = Enum.map(dataset, fn {k, v} ->
          group = v.group_number
          element = v.element_number
          values = v.values
          case {group, element} do
              {0x0008, 0x0050} -> {:AccessionNumber, values}
              {0x0010, 0x0010} -> {:PatientName, values}
              {0x0010, 0x0020} -> {:PatientID, values}
            _ -> {:Ignore, nil}
          end
        end
    ) 

    # sample study list
    studies = [
      ["PatientName": "Carmack^John", PatientID: "1", AccessionNumber: "A001"],
      ["PatientName": "Kernighan^Brian", PatientID: "2", AccessionNumber: "A002"],
      ["PatientName": "Torvalds^Linus", PatientID: "3", AccessionNumber: "A003"],
      ["PatientName": "Van Rossum^Guido", PatientID: "4", AccessionNumber: "A004"],
      ["PatientName": "Valim^José", PatientID: "5", AccessionNumber: "A005"]
    ]

    # Return the list excluding those fields not present in fields list.
    Stream.map(studies, fn study ->
      Keyword.take(study, Keyword.keys(fields)) 
      |>Dicom.DataSet.from_keyword_list()
    end) 
  end

end
```

### C-STORE SCP

This last example includes all the handlers available at this moment, `association_validator`, `cfind` and `cstore`.  

```elixir
defmodule SCP do
  use Application

  def start(_type, _args) do
    {:ok, endpoint_pid} = GenServer.start_link(
      DicomNet.Endpoint, 
      port: 4242,
      event_handlers: [
        cfind: &get_responses/1,
        cstore: &store_image/1,
        association_validator: &association_handler/1,
      ]
    )

    loop()
    {:ok, endpoint_pid}
  end

  # Without this the server won't keep running
  defp loop() do
    loop()
  end

  defp association_handler(association_data) do
    case association_data.called_ae_title do
      "TEST" ->
        :accept
      _ ->
        {:reject, :dicom_ul_service_user, :called_ae_title_not_recognized}
    end
  end

  defp get_responses(dataset) do
    # Rename tags with atoms
    fields = Enum.map(dataset, fn {k, v} ->
          group = v.group_number
          element = v.element_number
          values = v.values
          case {group, element} do
              {0x0008, 0x0050} -> {:AccessionNumber, values}
              {0x0010, 0x0010} -> {:PatientName, values}
              {0x0010, 0x0020} -> {:PatientID, values}
            _ -> {:Ignore, nil}
          end
        end
    ) 

    # sample study list
    studies = [
      ["PatientName": "Carmack^John", PatientID: "1", AccessionNumber: "A001"],
      ["PatientName": "Kernighan^Brian", PatientID: "2", AccessionNumber: "A002"],
      ["PatientName": "Torvalds^Linus", PatientID: "3", AccessionNumber: "A003"],
      ["PatientName": "Van Rossum^Guido", PatientID: "4", AccessionNumber: "A004"],
      ["PatientName": "Valim^José", PatientID: "5", AccessionNumber: "A005"]
    ]

    # Return the list excluding those fields not present in fields list.
    Stream.map(studies, fn study ->
      Keyword.take(study, Keyword.keys(fields)) 
      |>Dicom.DataSet.from_keyword_list()
    end) 
  end

  defp store_image(data) do
    # just print the incoming dataset
    IO.inspect(data, label: "C-STORE")
  end

end
```

## Dicom SCU

### C-FIND SCU

This snippet demonstrates how to issue a Study Root C-FIND query to a remote SCP.

```elixir
identifier =
  Dicom.DataSet.from_keyword_list(
    QueryRetrieveLevel: "STUDY",
    PatientName: "Doe^John"
  )

{:ok, results} =
  DicomNet.SCU.cfind(
    "127.0.0.1",
    4242,
    "TEST",
    "ME",
    "1.2.840.10008.5.1.4.1.2.2.1",
    identifier
  )

Enum.each(results, fn ds ->
  IO.inspect(ds, label: "C-FIND")
end)
```

You can also run this example using the provided Mix task:

```
mix dicom.cfind.test
```<|MERGE_RESOLUTION|>--- conflicted
+++ resolved
@@ -20,12 +20,7 @@
 
 The mix task [dicom.dump](lib/mix/tasks/dicom.dump.ex) contains a minimal example of how to load and display DICOM files.
 
-<<<<<<< HEAD
-**association_validator**  
-> Allows/Rejects incoming connections.
-=======
 Usage:
->>>>>>> ab4dfca8
 
     mix dicom.dump path/to/file.dcm
 
